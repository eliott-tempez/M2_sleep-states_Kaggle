--- conflicted
+++ resolved
@@ -11,10 +11,7 @@
   - matplotlib
   - dask
   - polars
-<<<<<<< HEAD
   - tensorflow
-=======
->>>>>>> 29d9e88d
   - scikit-learn
   - h5py
   - pillow
